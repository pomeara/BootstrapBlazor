--- conflicted
+++ resolved
@@ -24,8 +24,6 @@
         public static void Collapse(this IJSRuntime? jsRuntime, string id, bool collapsed) => jsRuntime?.InvokeVoidAsync("$.collapse", id, collapsed);
 
         /// <summary>
-<<<<<<< HEAD
-=======
         /// 初始化 Tooltip 组件
         /// </summary>
         /// <param name="jsRuntime"></param>
@@ -41,7 +39,6 @@
         public static void Tooltip(this IJSRuntime? jSRuntime, string id, string method) => jSRuntime.InvokeVoidAsync("$.tooltip", id, method);
 
         /// <summary>
->>>>>>> 791871e8
         /// 根据指定菜单 ID 激活侧边栏菜单项
         /// </summary>
         /// <param name="jsRuntime"></param>
