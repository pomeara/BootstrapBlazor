--- conflicted
+++ resolved
@@ -55,8 +55,6 @@
     "Today": "Today",
     "Yesterday": "Yesterday",
     "Weekago": "A week ago"
-<<<<<<< HEAD
-=======
   },
   "BootstrapBlazor.Components.DateTimeRange": {
     "SeparateText": "To",
@@ -65,7 +63,6 @@
     "ClearButtonText": "Clear",
     "ConfirmButtonText": "Ok",
     "DateFormat": "M/d/yyyy"
->>>>>>> ff5a2f63
   },
   "BootstrapBlazor.Components.DropdownList": {
     "PlaceHolder": "Please select ..."
